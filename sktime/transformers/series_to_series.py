from sklearn.utils.validation import check_is_fitted
from sklearn.utils.validation import check_random_state
import numpy as np
import pandas as pd
<<<<<<< HEAD
from ..utils.validation import check_equal_index
from ..utils.transformations import tabularize, detabularize, concat_nested_arrays
from .base import BaseTransformer
=======
>>>>>>> 4b126a4f

from sktime.utils.validation import check_equal_index, check_ts_array
from sktime.utils.transformations import tabularize, detabularize, concat_nested_arrays
from sktime.transformers.base import BaseTransformer

<<<<<<< HEAD
__all__ = ['RandomIntervalSegmenter', 'IntervalSegmenter', 'DerivativeSlopeTransformer', 'TimeSeriesConcatenator']
__author__ = ["Markus Löning", "Jason Lines"]
=======

__all__ = ['RandomIntervalSegmenter', 'IntervalSegmenter', 'DerivativeSlopeTransformer', 'TimeSeriesConcatenator',
           'PlateauFinder']
__author__ = ["Markus Löning", "Jason Lines", "Piotr Oleśkiewicz"]
>>>>>>> 4b126a4f


class IntervalSegmenter(BaseTransformer):
    """
    Interval segmentation transformer.

    Parameters
    ----------
    intervals : int, np.ndarray or list of np.ndarrays with one for each column of input data.
        Intervals to generate.
        - If int, intervals are generated.
        - If ndarray, 2d np.ndarray [n_intervals, 2] with rows giving intervals, the first column giving start points,
        and the second column giving end points of intervals
        - If list of np.ndarrays, there is one array for each column.
    """

    def __init__(self, intervals=None, check_input=True):
        self.intervals = intervals
        self.check_input = check_input
        self.input_indexes_ = []  # list of time-series indexes of each column
        self.input_shape_ = ()

    def fit(self, X, y=None):
        """
        Fit transformer, generating random interval indices.

        Parameters
        ----------
        X : pandas DataFrame of shape [n_samples, n_features]
            Input data
        y : pandas Series, shape (n_samples, ...), optional
            Targets for supervised learning.

        Returns
        -------
        self : an instance of self.
        """

        if self.check_input:
            pass
            # TODO check input is series column, not column of primitives

        self.input_shape_ = X.shape

        # Retrieve time-series indexes from each column.
        # TODO generalise to columns with series of unequal length
        self.input_indexes_ = [X.iloc[0, c].index if hasattr(X.iloc[0, c], 'index')
                               else np.arange(X.iloc[0, c].shape[0]) for c in range(self.input_shape_[1])]

        if isinstance(self.intervals, np.ndarray):
            self.intervals_ = [self.intervals]

        if (isinstance(self.intervals, list) and (len(self.intervals) == self.input_shape_[1])
                and np.all([isinstance(intervals, np.ndarray) for intervals in self.intervals])):
            self.intervals_ = self.intervals

        elif np.issubdtype(self.intervals, np.integer):
            self.intervals_ = [np.array_split(self.input_indexes_[c], self.intervals)
                               for c in range(self.input_shape_[1])]

        else:
            raise ValueError(f"`intervals` must be either an integer, a single array or list of arrays with "
                             f"start and end points, but found: {self.intervals}")

        return self

    def transform(self, X, y=None):
        """
        Transform X, segments time-series in each column into random intervals using interval indices generated
        during `fit`.

        Parameters
        ----------
        X : nested pandas DataFrame of shape [n_samples, n_features]
            Nested dataframe with time-series in cells.

        Returns
        -------
        Xt : pandas DataFrame
          Transformed pandas DataFrame with same number of rows and one column for each generated interval.
        """

        # Check is fit had been called
        check_is_fitted(self, 'intervals_')

        # Check inputs.
        if self.check_input:
            # Check that the input is of the same shape as the one passed
            # during fit.
            if (X.shape[1] if X.ndim == 2 else 1) != self.input_shape_[1]:
                raise ValueError('Number of columns of input is different from what was seen'
                                 'in `fit`')
            # Input validation
            if not all([np.array_equal(fit_idx, trans_idx) for trans_idx, fit_idx in zip(check_equal_index(X),
                                                                                         self.input_indexes_)]):
                raise ValueError('Indexes of input time-series are different from what was seen in `fit`')

        # Segment into intervals.
        intervals = []
        self.colnames_ = []
        for c, (colname, col) in enumerate(X.items()):

            # Tabularize each column assuming series have equal indexes in any given column.
            # TODO generalise to non-equal-index cases
            arr = tabularize(col, return_array=True)
            for start, end in self.intervals_[c]:
                interval = arr[:, start:end]
                intervals.append(interval)
                self.colnames_.append(f'{colname}_{start}_{end}')

        # Return nested pandas DataFrame.
        Xt = pd.DataFrame(concat_nested_arrays(intervals, return_arrays=True))
        Xt.columns = self.colnames_
        return Xt


class RandomIntervalSegmenter(IntervalSegmenter):
    """Transformer that segments time-series into random intervals with random starting points and lengths. Some
    intervals may overlap and may be duplicates.

    Parameters
    ----------
    n_intervals : str, int or float
        Number of intervals to generate.
        - If "log", log of m is used where m is length of time series.
        - If "sqrt", sqrt of m is used.
        - If "random", random number of intervals is generated.
        - If int, n_intervals intervals are generated.
        - If float, int(n_intervals * m) is used with n_intervals giving the fraction of intervals of the
        time series length.

        For all arguments relative to the length of the time series, the generated number of intervals is
        always at least 1.

        Default is "sqrt".

    random_state : int, RandomState instance or None, optional (default=None)
        If int, random_state is the seed used by the random number generator;
        If RandomState instance, random_state is the random number generator;
        If None, the random number generator is the RandomState instance used
        by `np.random`.

    check_input : bool, optional (default=True)
        When set to ``True``, inputs will be validated, otherwise inputs are assumed to be valid
        and no checks are performed. Use with caution.
    """

    def __init__(self, n_intervals='sqrt', min_length=None, random_state=None, check_input=True):

        self.min_length = 1 if min_length is None else min_length
        self.n_intervals = n_intervals
        self.random_state = random_state

        super(RandomIntervalSegmenter, self).__init__(check_input=check_input)

    @property
    def random_state(self):
        """
        Makes private attribute read-only.
        """
        return self._random_state

    @random_state.setter
    def random_state(self, random_state):
        """
        Set random state making sure rng is always updated as well.
        """
        self._random_state = random_state
        self._rng = check_random_state(random_state)

    def fit(self, X, y=None):
        """
        Fit transformer, generating random interval indices.

        Parameters
        ----------
        X : pandas DataFrame of shape [n_samples, n_features]
            Input data
        y : pandas Series, shape (n_samples, ...), optional
            Targets for supervised learning.

        Returns
        -------
        self : RandomIntervalSegmenter
            This estimator
        """

        if self.check_input:
            # TODO check input is series column, not column of primitives
            pass

        self.input_shape_ = X.shape

        # Retrieve time-series indexes from each column.
        # TODO generalise to columns with series of unequal length
        self.input_indexes_ = [X.iloc[0, c].index if hasattr(X.iloc[0, c], 'index')
                               else np.arange(X.iloc[0, c].shape[0]) for c in range(self.input_shape_[1])]

        # Compute random intervals for each column.
        # TODO if multiple columns are passed, introduce option to compute one set of shared intervals,
        #  or rely on ColumnTransformer?
        if self.n_intervals == 'random':
            self.intervals_ = [self._rand_intervals_rand_n(self.input_indexes_[c])
                               for c in range(self.input_shape_[1])]
        else:
            self.intervals_ = [self._rand_intervals_fixed_n(self.input_indexes_[c], n=self.n_intervals)
                               for c in range(self.input_shape_[1])]
        return self

    def _rand_intervals_rand_n(self, x):
        """
        Compute a random number of intervals from index (x) with
        random starting points and lengths. Intervals are unique, but may overlap.

        Parameters
        ----------
        x : array_like, shape = [n_observations]
        random_state : int, RandomState instance or None, optional (default=None)

        Returns
        -------
        intervals : array-like, shape = [n, 2]
            2d array containing start and end points of intervals

        References
        ----------
        ..[1] Deng, Houtao, et al. "A time series forest for classification and feature extraction."
            Information Sciences 239 (2013): 142-153.
        """

        starts = []
        ends = []
        m = x.shape[0]  # series length
        W = self._rng.randint(1, m, size=int(np.sqrt(m)))
        for w in W:
            size = m - w + 1
            start = self._rng.randint(size, size=int(np.sqrt(size)))
            starts.extend(start)
            for s in start:
                end = s + w
                ends.append(end)
        return np.column_stack([starts, ends])

    def _rand_intervals_fixed_n(self, x, n):
        """
        Compute a fixed number (n) of intervals from index (x) with
        random starting points and lengths. Intervals may overlap and may not be unique.

        Parameters
        ----------
        x : array_like, shape = [n_observations]
            Array containing the time-series index.
        n : 'sqrt', 'log', float or int
        random_state : int, RandomState instance or None, optional (default=None)

        Returns
        -------
        intervals : array-like, shape = [n, 2]
            2d array containing start and end points of intervals
        """

        m = len(x)
        # compute number of random intervals relative to series length (m)
        # TODO use smarter dispatch at construction to avoid evaluating if-statements here each time function is called
        if np.issubdtype(type(n), np.integer) and (n >= 1):
            pass
        elif n == 'sqrt':
            n = int(np.sqrt(m))
        elif n == 'log':
            n = int(np.log(m))
        elif np.issubdtype(type(n), np.floating) and (n > 0) and (n <= 1):
            n = int(m * n)
        else:
            raise ValueError(f'Number of intervals must be either "random", "sqrt", a positive integer, or a float '
                             f'value between 0 and 1, but found {n}.')

        # make sure there is at least one interval
        n = np.maximum(1, n)

        starts = self._rng.randint(m - self.min_length + 1, size=n)
        if n == 1:
            starts = [starts]  # make it an iterable

        ends = [start + self._rng.randint(self.min_length, m - start + 1) for start in starts]
        return np.column_stack([starts, ends])


class DerivativeSlopeTransformer(BaseTransformer):
    # TODO add docstrings
    def transform(self, X, y=None):
        num_cases, num_dim = X.shape
        output_df = pd.DataFrame()
        for dim in range(num_dim):
            dim_data = X.iloc[:,dim]
            out = DerivativeSlopeTransformer.row_wise_get_der(dim_data)
            output_df['der_dim_'+str(dim)] = pd.Series(out)

        return output_df

    @staticmethod
    def row_wise_get_der(X):

        def get_der(x):
            der = []
            for i in range(1, len(x) - 1):
                der.append(((x[i] - x[i - 1]) + ((x[i + 1] - x[i - 1]) / 2)) / 2)
            return pd.Series([der[0]] + der + [der[-1]])

        return [get_der(x) for x in X]


class TimeSeriesConcatenator(BaseTransformer):
    """Transformer that concatenates multivariate time series/panel data into long univiariate time series/panel
        data by simply concatenating times series in time.
    """

    def transform(self, X, y=None):
        """Concatenate multivariate time series/panel data into long univiariate time series/panel
        data by simply concatenating times series in time.

        Parameters
        ----------
        X : nested pandas DataFrame of shape [n_samples, n_features]
            Nested dataframe with time-series in cells.

        Returns
        -------
        Xt : pandas DataFrame
          Transformed pandas DataFrame with same number of rows and single column
        """

        check_is_fitted(self, 'is_fitted_')

        if not isinstance(X, pd.DataFrame):
            raise ValueError(f"Expected input is a pandas DataFrame, but found {type(X)}")

        Xt = detabularize(tabularize(X))
        return Xt

<<<<<<< HEAD
=======

class PlateauFinder(BaseTransformer):
    """Transformer that finds segments of the same given value, plateau in the time series, and
    returns the starting indices and lengths.

    Parameters
    ----------
    value : {int, float, np.nan, np.inf}
        Value for which to find segments
    min_length : int
        Minimum lengths of segments with same value to include.
        If min_length is set to 1, the transformer can be used as a value finder.
    check_input : bool, optional (default=True)
        When set to ``True``, inputs will be validated, otherwise inputs are assumed to be valid
        and no checks are performed. Use with caution.
    """

    def __init__(self, value=np.nan, min_length=2, check_input=True):
        self.value = value
        self.min_length = min_length
        self.check_input = check_input

        self._starts = []
        self._lengths = []

    def transform(self, X, y=None):
        """Transform X.
        Parameters
        ----------
        X : nested pandas DataFrame of shape [n_samples, n_columns]
            Nested dataframe with time-series in cells.
        Returns
        -------
        Xt : pandas DataFrame
          Transformed pandas DataFrame
        """

        # input checks
        if self.check_input:
            if not isinstance(X, pd.DataFrame):
                raise ValueError(f"Input must be pandas DataFrame, but found: {type(X)}")

        if X.shape[1] > 1:
            raise NotImplementedError(f"Currently does not work on multiple columns")

        # get column name
        column_name = X.columns[0]

        # find plateaus (segments of the same value)
        for x in X.iloc[:, 0]:
            x = np.asarray(x)

            # find indices of transition
            if np.isnan(self.value):
                i = np.where(np.isnan(x), 1, 0)

            elif np.isinf(self.value):
                i = np.where(np.isinf(x), 1, 0)

            else:
                i = np.where(x == self.value, 1, 0)

            # pad and find where segments transition
            transitions = np.diff(np.hstack([0, i, 0]))

            # compute starts, ends and lengths of the segments
            starts = np.where(transitions == 1)[0]
            ends = np.where(transitions == -1)[0]
            lengths = ends - starts

            # filter out single points
            starts = starts[lengths >= self.min_length]
            lengths = lengths[lengths >= self.min_length]

            self._starts.append(starts)
            self._lengths.append(lengths)

        # put into dataframe
        Xt = pd.DataFrame()
        column_prefix = "%s_%s" % (column_name, "nan" if np.isnan(self.value) else str(self.value))
        Xt["%s_starts" % column_prefix] = pd.Series(self._starts)
        Xt["%s_lengths" % column_prefix] = pd.Series(self._lengths)
        return Xt
>>>>>>> 4b126a4f
<|MERGE_RESOLUTION|>--- conflicted
+++ resolved
@@ -2,26 +2,15 @@
 from sklearn.utils.validation import check_random_state
 import numpy as np
 import pandas as pd
-<<<<<<< HEAD
-from ..utils.validation import check_equal_index
-from ..utils.transformations import tabularize, detabularize, concat_nested_arrays
-from .base import BaseTransformer
-=======
->>>>>>> 4b126a4f
 
 from sktime.utils.validation import check_equal_index, check_ts_array
 from sktime.utils.transformations import tabularize, detabularize, concat_nested_arrays
 from sktime.transformers.base import BaseTransformer
 
-<<<<<<< HEAD
-__all__ = ['RandomIntervalSegmenter', 'IntervalSegmenter', 'DerivativeSlopeTransformer', 'TimeSeriesConcatenator']
-__author__ = ["Markus Löning", "Jason Lines"]
-=======
 
 __all__ = ['RandomIntervalSegmenter', 'IntervalSegmenter', 'DerivativeSlopeTransformer', 'TimeSeriesConcatenator',
            'PlateauFinder']
 __author__ = ["Markus Löning", "Jason Lines", "Piotr Oleśkiewicz"]
->>>>>>> 4b126a4f
 
 
 class IntervalSegmenter(BaseTransformer):
@@ -361,8 +350,6 @@
         Xt = detabularize(tabularize(X))
         return Xt
 
-<<<<<<< HEAD
-=======
 
 class PlateauFinder(BaseTransformer):
     """Transformer that finds segments of the same given value, plateau in the time series, and
@@ -445,5 +432,4 @@
         column_prefix = "%s_%s" % (column_name, "nan" if np.isnan(self.value) else str(self.value))
         Xt["%s_starts" % column_prefix] = pd.Series(self._starts)
         Xt["%s_lengths" % column_prefix] = pd.Series(self._lengths)
-        return Xt
->>>>>>> 4b126a4f
+        return Xt